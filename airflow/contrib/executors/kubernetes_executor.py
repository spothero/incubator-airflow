# -*- coding: utf-8 -*-
#
# Licensed under the Apache License, Version 2.0 (the "License");
# you may not use this file except in compliance with the License.
# You may obtain a copy of the License at
#
# http://www.apache.org/licenses/LICENSE-2.0
#
# Unless required by applicable law or agreed to in writing, software
# distributed under the License is distributed on an "AS IS" BASIS,
# WITHOUT WARRANTIES OR CONDITIONS OF ANY KIND, either express or implied.
# See the License for the specific language governing permissions and
# limitations under the License.

import base64
import os
import multiprocessing
import six
from queue import Queue
from dateutil import parser
from uuid import uuid4
import kubernetes
from kubernetes import watch, client
from kubernetes.client.rest import ApiException
from airflow.contrib.kubernetes.pod_launcher import PodLauncher
from airflow.contrib.kubernetes.kube_client import get_kube_client
from airflow.contrib.kubernetes.worker_configuration import WorkerConfiguration
from airflow.executors.base_executor import BaseExecutor
from airflow.executors import Executors
from airflow.models import TaskInstance, KubeResourceVersion
from airflow.utils.state import State
from airflow import configuration, settings
from airflow.exceptions import AirflowConfigException
from airflow.contrib.kubernetes.pod import Pod, Resources
from airflow.utils.log.logging_mixin import LoggingMixin


class KubernetesExecutorConfig:

    def __init__(self, image=None, request_memory=None, request_cpu=None, limit_memory=None, limit_cpu=None):
        self.image = image
        self.request_memory = request_memory
        self.request_cpu = request_cpu
        self.limit_memory = limit_memory
        self.limit_cpu = limit_cpu

    def __repr__(self):
        return "{}(image={}, request_memory={} ,request_cpu={}, limit_memory={}, limit_cpu={})".format(
            KubernetesExecutorConfig.__name__,
            self.image, self.request_memory, self.request_cpu, self.limit_memory,self.limit_cpu
        )

    @staticmethod
    def from_dict(obj):
        if obj is None:
            return KubernetesExecutorConfig()

        if not isinstance(obj, dict):
            raise TypeError("Cannot convert a non-dictionary object into a KubernetesExecutorConfig")

        namespaced = obj.get(Executors.KubernetesExecutor, {})

        return KubernetesExecutorConfig(
            image=namespaced.get("image", None),
            request_memory=namespaced.get("request_memory", None),
            request_cpu=namespaced.get("request_cpu", None),
            limit_memory=namespaced.get("limit_memory", None),
            limit_cpu=namespaced.get("limit_cpu", None)
        )

    def as_dict(self):
        return {
            "image": self.image,
            "request_memory": self.request_memory,
            "request_cpu": self.request_cpu,
            "limit_memory": self.limit_memory,
            "limit_cpu": self.limit_cpu
        }


class KubeConfig:
    core_section = "core"
    kubernetes_section = "kubernetes"

    @staticmethod
    def safe_get(section, option, default):
        try:
            return configuration.get(section, option)
        except AirflowConfigException:
            return default

    @staticmethod
    def safe_getboolean(section, option, default):
        try:
            return configuration.getboolean(section, option)
        except AirflowConfigException:
            return default

    def __init__(self):
        configuration_dict = configuration.as_dict(display_sensitive=True)
        self.core_configuration = configuration_dict['core']
        self.kube_secrets = configuration_dict.get('kubernetes_secrets', {})
        self.airflow_home = configuration.get(self.core_section, 'airflow_home')
        self.dags_folder = configuration.get(self.core_section, 'dags_folder')
        self.parallelism = configuration.getint(self.core_section, 'PARALLELISM')
        self.worker_container_repository = configuration.get(
            self.kubernetes_section, 'worker_container_repository')
        self.worker_container_tag = configuration.get(
            self.kubernetes_section, 'worker_container_tag')
        self.kube_image = '{}:{}'.format(
            self.worker_container_repository, self.worker_container_tag)
        self.delete_worker_pods = self.safe_getboolean(
            self.kubernetes_section, 'delete_worker_pods', True)

        self.worker_service_account_name = self.safe_get(
            self.kubernetes_section, 'worker_service_account_name', 'default')
        self.image_pull_secrets = self.safe_get(
            self.kubernetes_section, 'image_pull_secrets', '')

        # NOTE: `git_repo` and `git_branch` must be specified together as a pair
        # The http URL of the git repository to clone from
        self.git_repo = self.safe_get(self.kubernetes_section, 'git_repo', None)
        # The branch of the repository to be checked out
        self.git_branch = self.safe_get(self.kubernetes_section, 'git_branch', None)
        # Optionally, the directory in the git repository containing the dags
        self.git_subpath = self.safe_get(self.kubernetes_section, 'git_subpath', '')

        # Optionally a user may supply a `git_user` and `git_password` for private repositories
        self.git_user = self.safe_get(self.kubernetes_section, 'git_user', None)
        self.git_password = self.safe_get(self.kubernetes_section, 'git_password', None)

        # NOTE: The user may optionally use a volume claim to mount a PV containing DAGs directly
        self.dags_volume_claim = self.safe_get(self.kubernetes_section, 'dags_volume_claim', None)

        # This prop may optionally be set for PV Claims and is used to locate DAGs on a SubPath
        self.dags_volume_subpath = self.safe_get(
            self.kubernetes_section, 'dags_volume_subpath', None)

        # The Kubernetes Namespace in which the Scheduler and Webserver reside. Note that if your
        # cluster has RBAC enabled, your scheduler may need service account permissions to
        # create, watch, get, and delete pods in this namespace.
        self.kube_namespace = self.safe_get(self.kubernetes_section, 'namespace', 'default')
        # The Kubernetes Namespace in which pods will be created by the executor. Note that if your
        # cluster has RBAC enabled, your workers may need service account permissions to
        # interact with cluster components.
        self.executor_namespace = self.safe_get(self.kubernetes_section, 'namespace', 'default')
        # Task secrets managed by KubernetesExecutor.
        self.gcp_service_account_keys = self.safe_get(
            self.kubernetes_section, 'gcp_service_account_keys', None)

        # If the user is using the git-sync container to clone their repository via git,
        # allow them to specify repository, tag, and pod name for the init container.
        self.git_sync_container_repository = self.safe_get(
            self.kubernetes_section, 'git_sync_container_repository',
            'gcr.io/google-containers/git-sync-amd64')

        self.git_sync_container_tag = self.safe_get(
            self.kubernetes_section, 'git_sync_container_tag', 'v2.0.5')
        self.git_sync_container = '{}:{}'.format(
            self.git_sync_container_repository, self.git_sync_container_tag)

        self.git_sync_init_container_name = self.safe_get(
            self.kubernetes_section, 'git_sync_init_container_name', 'git-sync-clone')

        # The worker pod may optionally have a  valid Airflow config loaded via a configmap
        self.airflow_configmap = self.safe_get(self.kubernetes_section, 'airflow_configmap', None)

        self._validate()

    def _validate(self):
        if not self.dags_volume_claim and (not self.git_repo or not self.git_branch):
            raise AirflowConfigException(
                "In kubernetes mode the following must be set in the `kubernetes` config section: "
                "`dags_volume_claim` or `git_repo and git_branch` ")


class KubernetesJobWatcher(multiprocessing.Process, LoggingMixin, object):
    def __init__(self, namespace, watcher_queue, resource_version):
        multiprocessing.Process.__init__(self)
        self.namespace = namespace
        self.watcher_queue = watcher_queue
        self.resource_version = resource_version

    def run(self):
        kube_client = get_kube_client()
        while True:
            try:
                self.resource_version = self._run(kube_client, self.resource_version)
            except Exception:
                self.log.exception("Unknown error in KubernetesJobWatcher. Failing")
                raise
            else:
                self.log.warn("Watch died gracefully, starting back up with: "
                              "last resource_version: {}".format(self.resource_version))

    def _run(self, kube_client, resource_version):
        self.log.info(
            "Event: and now my watch begins starting at resource_version: {}"
            .format(resource_version))
        watcher = watch.Watch()

        kwargs = {"label_selector": "airflow-slave"}
        if resource_version:
            kwargs["resource_version"] = resource_version

        last_resource_version = None
        for event in watcher.stream(kube_client.list_namespaced_pod, self.namespace, **kwargs):
            task = event['object']
            self.log.info(
                "Event: {} had an event of type {}".format(task.metadata.name, event['type']))
            self.process_status(
                task.metadata.name, task.status.phase, task.metadata.labels,
                task.metadata.resource_version
            )
            last_resource_version = task.metadata.resource_version

        return last_resource_version

    def process_status(self, pod_id, status, labels, resource_version):
        if status == 'Pending':
            self.log.info("Event: {} Pending".format(pod_id))
        elif status == 'Failed':
            self.log.info("Event: {} Failed".format(pod_id))
            self.watcher_queue.put((pod_id, State.FAILED, labels, resource_version))
        elif status == 'Succeeded':
            self.log.info("Event: {} Succeeded".format(pod_id))
            self.watcher_queue.put((pod_id, None, labels, resource_version))
        elif status == 'Running':
            self.log.info("Event: {} is Running".format(pod_id))
        else:
            self.log.warn("Event: Invalid state: {} on pod: {} with labels: {} "
                          "with resource_version: {}"
                          .format(status, pod_id, labels, resource_version))


class AirflowKubernetesScheduler(LoggingMixin, object):
    def __init__(self, kube_config, task_queue, result_queue, session, kube_client):
        self.log.debug("creating kubernetes executor")
        self.kube_config = kube_config
        self.task_queue = task_queue
        self.result_queue = result_queue
        self.namespace = self.kube_config.kube_namespace
        self.log.debug("k8s: using namespace {}".format(self.namespace))
        self.kube_client = kube_client
        self.launcher = PodLauncher(kube_client=self.kube_client)
        self.worker_configuration = WorkerConfiguration(kube_config=self.kube_config)
        self.watcher_queue = multiprocessing.Queue()
        self._session = session
        self.kube_watcher = self._make_kube_watcher()

    def _make_kube_watcher(self):
        resource_version = KubeResourceVersion.get_current_resource_version(self._session)
        watcher = KubernetesJobWatcher(self.namespace, self.watcher_queue, resource_version)
        watcher.start()
        return watcher

    def _health_check_kube_watcher(self):
        if self.kube_watcher.is_alive():
            pass
        else:
            self.log.error(
                "Error while health checking kube watcher process. "
                "Process died for unknown reasons")
            self.kube_watcher = self._make_kube_watcher()

    def run_next(self, next_job):
        """
        The run_next command will check the task_queue for any un-run jobs.
        It will then create a unique job-id, launch that job in the cluster,
        and store relevent info in the current_jobs map so we can track the job's
        status
        """
        self.log.info('k8s: job is {}'.format(str(next_job)))
        key, command, kube_executor_config = next_job
        dag_id, task_id, execution_date = key
        self.log.debug("k8s: running for command {}".format(command))
        self.log.debug("k8s: launching image {}".format(self.kube_config.kube_image))
        pod = self.worker_configuration.make_pod(
            namespace=self.namespace, pod_id=self._create_pod_id(dag_id, task_id),
<<<<<<< HEAD
            dag_id=dag_id, task_id=task_id,
            execution_date=self._datetime_to_label_safe_datestring(execution_date),
            airflow_command=command
=======
            dag_id=dag_id, task_id=task_id, execution_date=self._datetime_to_label_safe_datestring(execution_date),
            airflow_command=command, kube_executor_config=kube_executor_config
>>>>>>> bd1c6b92
        )
        # the watcher will monitor pods, so we do not block.
        self.launcher.run_pod_async(pod)
        self.log.debug("k8s: Job created!")

    def delete_pod(self, pod_id):
        if self.kube_config.delete_worker_pods:
            try:
                self.kube_client.delete_namespaced_pod(
                    pod_id, self.namespace, body=client.V1DeleteOptions())
            except ApiException as e:
                if e.status != 404:
                    raise

    def sync(self):
        """
        The sync function checks the status of all currently running kubernetes jobs.
        If a job is completed, it's status is placed in the result queue to
        be sent back to the scheduler.
        :return:
        """
        self._health_check_kube_watcher()
        while not self.watcher_queue.empty():
            self.process_watcher_task()

    def process_watcher_task(self):
        pod_id, state, labels, resource_version = self.watcher_queue.get()
        self.log.info(
            "Attempting to finish pod; pod_id: {}; state: {}; labels: {}"
            .format(pod_id, state, labels))
        key = self._labels_to_key(labels)
        if key:
            self.log.debug("finishing job {} - {} ({})".format(key, state, pod_id))
            self.result_queue.put((key, state, pod_id, resource_version))

    @staticmethod
    def _strip_unsafe_kubernetes_special_chars(string):
        """
        Kubernetes only supports lowercase alphanumeric characters and "-" and "." in the pod name
        However, there are special rules about how "-" and "." can be used so let's only keep
        alphanumeric chars  see here for detail:
        https://kubernetes.io/docs/concepts/overview/working-with-objects/names/

        :param string: The requested Pod name
        :return: ``str`` Pod name stripped of any unsafe characters
        """
        return ''.join(ch.lower() for ind, ch in enumerate(string) if ch.isalnum())

    @staticmethod
    def _make_safe_pod_id(safe_dag_id, safe_task_id, safe_uuid):
        """
        Kubernetes pod names must be <= 253 chars and must pass the following regex for validation
        "^[a-z0-9]([-a-z0-9]*[a-z0-9])?(\.[a-z0-9]([-a-z0-9]*[a-z0-9])?)*$"

        :param safe_dag_id: a dag_id with only alphanumeric characters
        :param safe_task_id: a task_id with only alphanumeric characters
        :param random_uuid: a uuid
        :return: ``str`` valid Pod name of appropriate length
        """
        MAX_POD_ID_LEN = 253

        safe_key = safe_dag_id + safe_task_id

        safe_pod_id = safe_key[:MAX_POD_ID_LEN-len(safe_uuid)-1] + "-" + safe_uuid

        return safe_pod_id

    @staticmethod
    def _create_pod_id(dag_id, task_id):
        safe_dag_id = AirflowKubernetesScheduler._strip_unsafe_kubernetes_special_chars(dag_id)
        safe_task_id = AirflowKubernetesScheduler._strip_unsafe_kubernetes_special_chars(task_id)
        safe_uuid = AirflowKubernetesScheduler._strip_unsafe_kubernetes_special_chars(uuid4().hex)
        return AirflowKubernetesScheduler._make_safe_pod_id(safe_dag_id, safe_task_id, safe_uuid)

    @staticmethod
    def _label_safe_datestring_to_datetime(string):
        """
        Kubernetes doesn't permit ":" in labels. ISO datetime format uses ":" but not "_", let's
        replace ":" with "_"

        :param string: string
        :return: datetime.datetime object
        """
        return parser.parse(string.replace("_", ":"))

    @staticmethod
    def _datetime_to_label_safe_datestring(datetime_obj):
        """
        Kubernetes doesn't like ":" in labels, since ISO datetime format uses ":" but not "_" let's
        replace ":" with "_"
        :param datetime_obj: datetime.datetime object
        :return: ISO-like string representing the datetime
        """
        return datetime_obj.isoformat().replace(":", "_")

    def _labels_to_key(self, labels):
        try:
            return (
                labels["dag_id"], labels["task_id"],
                self._label_safe_datestring_to_datetime(labels["execution_date"]))
        except Exception as e:
            self.log.warn("Error while converting labels to key; labels: {}; exception: {}".format(
                labels, e
            ))
            return None


class KubernetesExecutor(BaseExecutor, LoggingMixin):
    def __init__(self):
        self.kube_config = KubeConfig()
        self.task_queue = None
        self._session = None
        self.result_queue = None
        self.kube_scheduler = None
        self.kube_client = None
        super(KubernetesExecutor, self).__init__(parallelism=self.kube_config.parallelism)

    def clear_not_launched_queued_tasks(self):
        """
        If the airflow scheduler restarts with pending "Queued" tasks, the tasks may or may not
        have been launched Thus, on starting up the scheduler let's check every "Queued" task to
        see if it has been launched (ie: if there is a corresponding pod on kubernetes)

        If it has been launched then do nothing, otherwise reset the state to "None" so the task
        will be rescheduled

        This will not be necessary in a future version of airflow in which there is proper support
        for State.LAUNCHED
        """
        queued_tasks = self._session.query(
            TaskInstance).filter(TaskInstance.state == State.QUEUED).all()
        self.log.info(
            "When executor started up, found {} queued task instances".format(len(queued_tasks)))

        for t in queued_tasks:
            kwargs = dict(label_selector="dag_id={},task_id={},execution_date={}".format(
                t.dag_id, t.task_id,
                AirflowKubernetesScheduler._datetime_to_label_safe_datestring(t.execution_date)
            ))
            pod_list = self.kube_client.list_namespaced_pod(
                self.kube_config.kube_namespace, **kwargs)
            if len(pod_list.items) == 0:
                self.log.info(
                    "TaskInstance: {} found in queued state but was not launched, rescheduling"
                    .format(t))
                self._session.query(TaskInstance).filter(
                    TaskInstance.dag_id == t.dag_id,
                    TaskInstance.task_id == t.task_id,
                    TaskInstance.execution_date == t.execution_date
                ).update({TaskInstance.state: State.NONE})

        self._session.commit()

    def _inject_secrets(self):
        def _create_or_update_secret(secret_name, secret_path):
            try:
                return self.kube_client.create_namespaced_secret(
                    self.kube_config.executor_namespace, kubernetes.client.V1Secret(
                        data={'key.json' : base64.b64encode(open(secret_path, 'r').read())},
                        metadata=kubernetes.client.V1ObjectMeta(name=secret_name)))
            except ApiException as e:
                if e.status == 409:
                    return self.kube_client.replace_namespaced_secret(
                        secret_name, self.kube_config.executor_namespace,
                        kubernetes.client.V1Secret(
                            data={'key.json' : base64.b64encode(open(secret_path, 'r').read())},
                            metadata=kubernetes.client.V1ObjectMeta(name=secret_name)))
                self.log.exception("Exception while trying to inject secret."
                                      "Secret name: {}, error details: {}.".format(secret_name, e))
                raise

        # For each GCP service account key, inject it as a secret in executor
        # namespace with the specific secret name configured in the airflow.cfg.
        # We let exceptions to pass through to users.
        if self.kube_config.gcp_service_account_keys:
            name_path_pair_list = [
                {'name' : account_spec.strip().split('=')[0],
                 'path' : account_spec.strip().split('=')[1]}
                for account_spec in self.kube_config.gcp_service_account_keys.split(',')]
            for service_account in name_path_pair_list:
                _create_or_update_secret(service_account['name'], service_account['path'])

    def start(self):
        self.log.info('k8s: starting kubernetes executor')
        self._session = settings.Session()
        self.task_queue = Queue()
        self.result_queue = Queue()
        self.kube_client = get_kube_client()
        self.kube_scheduler = AirflowKubernetesScheduler(
            self.kube_config, self.task_queue, self.result_queue, self._session, self.kube_client
        )
        self._inject_secrets()
        self.clear_not_launched_queued_tasks()


    def execute_async(self, key, command, queue=None, executor_config=None):
        self.log.info("k8s: adding task {} with command {} with executor_config {}".format(
            key, command, executor_config
        ))
        kube_executor_config = KubernetesExecutorConfig.from_dict(executor_config)
        self.task_queue.put((key, command, kube_executor_config))

    def sync(self):
        self.log.info("self.running: {}".format(self.running))
        self.log.info("self.queued: {}".format(self.queued_tasks))
        self.kube_scheduler.sync()

        last_resource_version = None
        while not self.result_queue.empty():
            results = self.result_queue.get()
            key, state, pod_id, resource_version = results
            last_resource_version = resource_version
            self.log.info("Changing state of {}".format(results))
            self._change_state(key, state, pod_id)

        KubeResourceVersion.checkpoint_resource_version(
            last_resource_version, session=self._session)

        if not self.task_queue.empty():
            key, command, kube_executor_config = self.task_queue.get()
            self.kube_scheduler.run_next((key, command, kube_executor_config))

    def _change_state(self, key, state, pod_id):
        if state != State.RUNNING:
            self.kube_scheduler.delete_pod(pod_id)
            try:
                self.running.pop(key)
            except KeyError:
                pass
        self.event_buffer[key] = state
        (dag_id, task_id, ex_time) = key
        item = self._session.query(TaskInstance).filter_by(
            dag_id=dag_id,
            task_id=task_id,
            execution_date=ex_time
        ).one()

        if item.state == State.RUNNING or item.state == State.QUEUED:
            item.state = state
            self._session.add(item)
            self._session.commit()

    def end(self):
        self.log.info('ending kube executor')
        self.task_queue.join()

    def terminate(self):
        pass<|MERGE_RESOLUTION|>--- conflicted
+++ resolved
@@ -277,14 +277,9 @@
         self.log.debug("k8s: launching image {}".format(self.kube_config.kube_image))
         pod = self.worker_configuration.make_pod(
             namespace=self.namespace, pod_id=self._create_pod_id(dag_id, task_id),
-<<<<<<< HEAD
-            dag_id=dag_id, task_id=task_id,
+            dag_id=dag_id, task_id=task_id, 
             execution_date=self._datetime_to_label_safe_datestring(execution_date),
-            airflow_command=command
-=======
-            dag_id=dag_id, task_id=task_id, execution_date=self._datetime_to_label_safe_datestring(execution_date),
             airflow_command=command, kube_executor_config=kube_executor_config
->>>>>>> bd1c6b92
         )
         # the watcher will monitor pods, so we do not block.
         self.launcher.run_pod_async(pod)
