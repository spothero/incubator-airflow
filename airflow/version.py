# -*- coding: utf-8 -*-
#
# Licensed under the Apache License, Version 2.0 (the "License");
# you may not use this file except in compliance with the License.
# You may obtain a copy of the License at
#
# http://www.apache.org/licenses/LICENSE-2.0
#
# Unless required by applicable law or agreed to in writing, software
# distributed under the License is distributed on an "AS IS" BASIS,
# WITHOUT WARRANTIES OR CONDITIONS OF ANY KIND, either express or implied.
# See the License for the specific language governing permissions and
# limitations under the License.
#

<<<<<<< HEAD
version = '1.9.26'
=======
version = '1.10.0dev0+incubating'
>>>>>>> ff85a33a
<|MERGE_RESOLUTION|>--- conflicted
+++ resolved
@@ -13,8 +13,4 @@
 # limitations under the License.
 #
 
-<<<<<<< HEAD
-version = '1.9.26'
-=======
-version = '1.10.0dev0+incubating'
->>>>>>> ff85a33a
+version = '1.10.0dev0+incubating'